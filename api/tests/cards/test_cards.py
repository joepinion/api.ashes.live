--- conflicted
+++ resolved
@@ -132,16 +132,11 @@
         response.json()["results"][0]["name"] == "Summon Example Conjuration"
     ), names_from_results(response)
 
-<<<<<<< HEAD
-    # Sort by type (uses the front-end ordering logic, so Phoenixborn => Ready Spells => others)
-    response = request(params={"sort": "type"})
-=======
 
 def test_card_filters_sort_type(client: TestClient, session: db.Session):
     """Must allow sorting by type"""
-    # Sort by type (alphabetical)
+    # Sort by type (uses the front-end ordering logic, so Phoenixborn => Ready Spells => others)
     response = client.get("/v2/cards", params={"sort": "type"})
->>>>>>> f10b48ca
     assert response.status_code == status.HTTP_200_OK, response.json()
     assert (
         response.json()["results"][0]["name"] == "Example Phoenixborn"
@@ -227,22 +222,14 @@
         params={"releases": "mine"},
         headers={"Authorization": f"Bearer {token}"},
     )
-<<<<<<< HEAD
-    assert response.status_code == status.HTTP_200_OK, response.json()
-    data = response.json()
-    assert len(data["results"]) == 1, response.json()
-    assert data["results"][0]["name"] == "A"
-
-    # Verify that the `r` release filter works
-    response = client.get("/v2/cards", params={"r": ["second"]})
-    assert response.status_code == status.HTTP_200_OK
-    data = response.json()
-    assert len(data["results"]) == 1, response.json()
-    assert data["results"][0]["name"] == "B"
-=======
     assert response.status_code == 200, response.json()
     assert len(response.json()["results"]) == 6, response.json()
->>>>>>> f10b48ca
+
+def test_release_filtration_specific_release(client: TestClient, session: db.Session):
+    """Filtering by a specific release works properly"""
+    response = client.get("/v2/cards", params={"r": ["first-expansion"]})
+    assert resopnse.status_code == status.HTTP_200_OK
+    assert len(response.json()["results"]) == 3, response.json()
 
 
 def test_phg_release_filtration(client: TestClient, session: db.Session):
