--- conflicted
+++ resolved
@@ -25,18 +25,12 @@
 python-multipart = "^0.0.20"
 email-validator = "^2.2.0"
 # Install uvicorn with the pieces from uvicorn[standard] that we will actually use
-<<<<<<< HEAD
-uvicorn = "^0.22.0"
-uvloop = "^0.21.0"
-httptools = "^0.6.4"
-=======
 uvicorn = "^0.35.0"
 uvloop = "^0.21.0"
 httptools = "^0.6.1"
 pydantic-settings = "^2.4.0"
 httpx = "^0.28.1"
 sendgrid = "^6.12.4"
->>>>>>> 2eaf6f81
 
 [tool.poetry.group.dev.dependencies]
 # These are used by the test suite
